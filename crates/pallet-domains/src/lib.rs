// Copyright (C) 2021 Subspace Labs, Inc.
// SPDX-License-Identifier: Apache-2.0

// Licensed under the Apache License, Version 2.0 (the "License");
// you may not use this file except in compliance with the License.
// You may obtain a copy of the License at
//
// 	http://www.apache.org/licenses/LICENSE-2.0
//
// Unless required by applicable law or agreed to in writing, software
// distributed under the License is distributed on an "AS IS" BASIS,
// WITHOUT WARRANTIES OR CONDITIONS OF ANY KIND, either express or implied.
// See the License for the specific language governing permissions and
// limitations under the License.

//! Pallet Domains

#![cfg_attr(not(feature = "std"), no_std)]
#![feature(array_windows)]

#[cfg(feature = "runtime-benchmarks")]
mod benchmarking;

#[cfg(test)]
mod tests;

pub mod weights;

use codec::{Decode, Encode};
use frame_support::traits::Get;
use frame_system::offchain::SubmitTransaction;
pub use pallet::*;
use sp_core::H256;
use sp_domains::bundle_election::verify_system_bundle_solution;
use sp_domains::fraud_proof::FraudProof;
use sp_domains::merkle_tree::Witness;
use sp_domains::transaction::InvalidTransactionCode;
use sp_domains::{BundleSolution, DomainId, ExecutionReceipt, OpaqueBundle, ProofOfElection};
use sp_runtime::traits::{BlockNumberProvider, CheckedSub, One, Zero};
use sp_runtime::transaction_validity::TransactionValidityError;
use sp_std::cmp::Ordering;
use sp_std::vec::Vec;

#[frame_support::pallet]
mod pallet {
    use crate::weights::WeightInfo;
    use frame_support::pallet_prelude::*;
    use frame_support::weights::Weight;
    use frame_support::PalletError;
    use frame_system::pallet_prelude::*;
    use pallet_settlement::{Error as SettlementError, FraudProofError};
    use sp_core::H256;
    use sp_domains::fraud_proof::FraudProof;
    use sp_domains::transaction::InvalidTransactionCode;
    use sp_domains::{DomainId, ExecutorPublicKey, OpaqueBundle};
    use sp_runtime::traits::{One, Zero};
    use sp_std::fmt::Debug;
    use sp_std::vec::Vec;

    #[pallet::config]
    pub trait Config: frame_system::Config + pallet_settlement::Config {
        type RuntimeEvent: From<Event<Self>> + IsType<<Self as frame_system::Config>::RuntimeEvent>;

        /// Same with `pallet_subspace::Config::ConfirmationDepthK`.
        type ConfirmationDepthK: Get<Self::BlockNumber>;

        /// Weight information for extrinsics in this pallet.
        type WeightInfo: WeightInfo;
    }

    #[pallet::pallet]
    #[pallet::without_storage_info]
    pub struct Pallet<T>(_);

    /// Bundles submitted successfully in current block.
    #[pallet::storage]
    pub(super) type SuccessfulBundles<T> = StorageValue<_, Vec<H256>, ValueQuery>;

    #[derive(TypeInfo, Encode, Decode, PalletError, Debug, PartialEq)]
    pub enum BundleError {
        /// The signer of bundle is unexpected.
        UnexpectedSigner,
        /// Invalid bundle signature.
        BadSignature,
        /// Invalid vrf proof.
        BadVrfProof,
        /// State of a system domain block is missing.
        StateRootNotFound,
        /// Invalid state root in the proof of election.
        BadStateRoot,
        /// The type of state root is not H256.
        StateRootNotH256,
        /// Invalid system bundle election solution.
        BadElectionSolution,
        /// An invalid execution receipt found in the bundle.
        Receipt(ExecutionReceiptError),
        /// The Bundle is created too long ago.
        StaleBundle,
        /// Bundle was created on an unknown primary block (probably a fork block).
        UnknownBlock,
    }

    impl<T> From<BundleError> for Error<T> {
        #[inline]
        fn from(e: BundleError) -> Self {
            Self::Bundle(e)
        }
    }

    #[derive(TypeInfo, Encode, Decode, PalletError, Debug, PartialEq)]
    pub enum ExecutionReceiptError {
        /// The parent execution receipt is unknown.
        MissingParent,
        /// The execution receipt has been pruned.
        Pruned,
        /// The execution receipt points to a block unknown to the history.
        UnknownBlock,
        /// The execution receipt is too far in the future.
        TooFarInFuture,
        /// Receipts are not consecutive.
        Inconsecutive,
        /// Receipts in a bundle can not be empty.
        Empty,
    }

    impl<T> From<SettlementError> for Error<T> {
        #[inline]
        fn from(error: SettlementError) -> Self {
            match error {
                SettlementError::MissingParent => {
                    Self::Bundle(BundleError::Receipt(ExecutionReceiptError::MissingParent))
                }
                SettlementError::FraudProof(err) => Self::FraudProof(err),
                SettlementError::UnavailablePrimaryBlockHash => Self::UnavailablePrimaryBlockHash,
            }
        }
    }

    #[pallet::error]
    pub enum Error<T> {
        /// Can not find the block hash of given primary block number.
        UnavailablePrimaryBlockHash,
        /// Invalid bundle.
        Bundle(BundleError),
        /// Invalid fraud proof.
        FraudProof(FraudProofError),
    }

    #[pallet::event]
    #[pallet::generate_deposit(pub (super) fn deposit_event)]
    pub enum Event<T: Config> {
        /// A domain bundle was included.
        BundleStored {
            domain_id: DomainId,
            bundle_hash: H256,
            bundle_author: ExecutorPublicKey,
        },
    }

    #[pallet::call]
    impl<T: Config> Pallet<T> {
        #[pallet::call_index(0)]
        #[pallet::weight(
            if opaque_bundle.domain_id().is_system() {
                T::WeightInfo::submit_system_bundle()
            } else {
                T::WeightInfo::submit_core_bundle()
            }
        )]
        pub fn submit_bundle(
            origin: OriginFor<T>,
            opaque_bundle: OpaqueBundle<T::BlockNumber, T::Hash, T::DomainHash>,
        ) -> DispatchResult {
            ensure_none(origin)?;

            log::trace!(target: "runtime::domains", "Processing bundle: {opaque_bundle:?}");

            let domain_id = opaque_bundle.domain_id();

            // Only process the system domain receipts.
            if domain_id.is_system() {
                pallet_settlement::Pallet::<T>::track_receipt(domain_id, &opaque_bundle.receipt)
                    .map_err(Error::<T>::from)?;
            }

            let bundle_hash = opaque_bundle.hash();

            SuccessfulBundles::<T>::append(bundle_hash);

            Self::deposit_event(Event::BundleStored {
                domain_id,
                bundle_hash,
                bundle_author: opaque_bundle.into_executor_public_key(),
            });

            Ok(())
        }

        #[pallet::call_index(1)]
        #[pallet::weight(
            match fraud_proof {
                FraudProof::InvalidStateTransition(..) => (
                    T::WeightInfo::submit_system_domain_invalid_state_transition_proof(),
                    Pays::No
                ),
                // TODO: proper weight
                _ => (Weight::from_all(10_000), Pays::No),
            }
        )]
        pub fn submit_fraud_proof(
            origin: OriginFor<T>,
            fraud_proof: FraudProof<T::BlockNumber, T::Hash>,
        ) -> DispatchResult {
            ensure_none(origin)?;

            log::trace!(target: "runtime::domains", "Processing fraud proof: {fraud_proof:?}");

            if fraud_proof.domain_id().is_system() {
                pallet_settlement::Pallet::<T>::process_fraud_proof(fraud_proof)
                    .map_err(Error::<T>::from)?;
            }

            Ok(())
        }
    }

    #[pallet::hooks]
    impl<T: Config> Hooks<T::BlockNumber> for Pallet<T> {
        fn on_initialize(block_number: T::BlockNumber) -> Weight {
            let parent_number = block_number - One::one();
            let parent_hash = frame_system::Pallet::<T>::block_hash(parent_number);

            pallet_settlement::PrimaryBlockHash::<T>::insert(
                DomainId::SYSTEM,
                parent_number,
                parent_hash,
            );

            // The genesis block hash is not finalized until the genesis block building is done,
            // hence the genesis receipt is initialized after the genesis building.
            if parent_number.is_zero() {
                pallet_settlement::Pallet::<T>::initialize_genesis_receipt(
                    DomainId::SYSTEM,
                    parent_hash,
                );
            }

            SuccessfulBundles::<T>::kill();

            T::DbWeight::get().writes(2)
        }
    }

    /// Constructs a `TransactionValidity` with pallet-executor specific defaults.
    fn unsigned_validity(prefix: &'static str, tag: impl Encode) -> TransactionValidity {
        ValidTransaction::with_tag_prefix(prefix)
            .priority(TransactionPriority::MAX)
            .and_provides(tag)
            .longevity(TransactionLongevity::MAX)
            // We need this extrinsic to be propagated to the farmer nodes.
            .propagate(true)
            .build()
    }

    #[pallet::validate_unsigned]
    impl<T: Config> ValidateUnsigned for Pallet<T> {
        type Call = Call<T>;
        fn pre_dispatch(call: &Self::Call) -> Result<(), TransactionValidityError> {
            match call {
                Call::submit_bundle { opaque_bundle } => {
                    Self::pre_dispatch_submit_bundle(opaque_bundle)
                }
                Call::submit_fraud_proof { fraud_proof } => {
                    if !fraud_proof.domain_id().is_system() {
                        log::debug!(
                            target: "runtime::domains",
                            "Wrong fraud proof, expected system domain fraud proof but got: {fraud_proof:?}",
                        );
                        Err(TransactionValidityError::Invalid(
                            InvalidTransactionCode::FraudProof.into(),
                        ))
                    } else {
                        Ok(())
                    }
                }
                _ => Err(InvalidTransaction::Call.into()),
            }
        }

        fn validate_unsigned(_source: TransactionSource, call: &Self::Call) -> TransactionValidity {
            match call {
                Call::submit_bundle { opaque_bundle } => {
                    if let Err(e) = Self::validate_bundle(opaque_bundle) {
                        log::debug!(
                            target: "runtime::domains",
                            "Bad bundle {:?}, error: {e:?}", opaque_bundle.domain_id(),
                        );
                        if let BundleError::Receipt(_) = e {
                            return InvalidTransactionCode::ExecutionReceipt.into();
                        } else {
                            return InvalidTransactionCode::Bundle.into();
                        }
                    }

                    ValidTransaction::with_tag_prefix("SubspaceSubmitBundle")
                        .priority(TransactionPriority::MAX)
                        .longevity(T::ConfirmationDepthK::get().try_into().unwrap_or_else(|_| {
                            panic!("Block number always fits in TransactionLongevity; qed")
                        }))
                        .and_provides(opaque_bundle.hash())
                        .propagate(true)
                        .build()
                }
                Call::submit_fraud_proof { fraud_proof } => {
                    if !fraud_proof.domain_id().is_system() {
                        log::debug!(
                            target: "runtime::domains",
                            "Wrong fraud proof, expected system domain fraud proof but got: {fraud_proof:?}",
                        );
                        return InvalidTransactionCode::FraudProof.into();
                    }
                    if let Err(e) =
                        pallet_settlement::Pallet::<T>::validate_fraud_proof(fraud_proof)
                    {
                        log::debug!(
                            target: "runtime::domains",
                            "Bad fraud proof: {fraud_proof:?}, error: {e:?}",
                        );
                        return InvalidTransactionCode::FraudProof.into();
                    }

                    // TODO: proper tag value.
                    unsigned_validity("SubspaceSubmitFraudProof", fraud_proof)
                }

                _ => InvalidTransaction::Call.into(),
            }
        }
    }
}

impl<T: Config> Pallet<T> {
    pub fn successful_bundles() -> Vec<H256> {
        SuccessfulBundles::<T>::get()
    }

    /// Returns the block number of the latest receipt.
    pub fn head_receipt_number() -> T::BlockNumber {
        pallet_settlement::Pallet::<T>::head_receipt_number(DomainId::SYSTEM)
    }

    /// Returns the block number of the oldest receipt still being tracked in the state.
    pub fn oldest_receipt_number() -> T::BlockNumber {
        pallet_settlement::Pallet::<T>::oldest_receipt_number(DomainId::SYSTEM)
    }

    fn pre_dispatch_submit_bundle(
        opaque_bundle: &OpaqueBundle<T::BlockNumber, T::Hash, T::DomainHash>,
    ) -> Result<(), TransactionValidityError> {
        if !opaque_bundle.domain_id().is_system() {
            return Ok(());
        }

        let receipt = &opaque_bundle.receipt;
        let oldest_receipt_number = Self::oldest_receipt_number();
        let next_head_receipt_number = Self::head_receipt_number() + One::one();
        let primary_number = receipt.primary_number;

        // Ignore the receipt if it has already been pruned.
        if primary_number < oldest_receipt_number {
            return Ok(());
        }

        // TODO: check if the receipt extend the receipt chain or add confirmations to the head receipt.
        match primary_number.cmp(&next_head_receipt_number) {
            // Missing receipt.
            Ordering::Greater => {
                return Err(TransactionValidityError::Invalid(
                    InvalidTransactionCode::ExecutionReceipt.into(),
                ));
            }
            // Non-best receipt or new best receipt.
            Ordering::Less | Ordering::Equal => {
                if !pallet_settlement::Pallet::<T>::point_to_valid_primary_block(
                    DomainId::SYSTEM,
                    receipt,
                ) {
                    log::debug!(
                        target: "runtime::domains",
                        "Invalid primary hash for #{primary_number:?} in receipt, \
                        expected: {:?}, got: {:?}",
                        pallet_settlement::PrimaryBlockHash::<T>::get(DomainId::SYSTEM, primary_number),
                        receipt.primary_hash,
                    );
                    return Err(TransactionValidityError::Invalid(
                        InvalidTransactionCode::ExecutionReceipt.into(),
                    ));
                }
            }
        }

        Ok(())
    }

    fn validate_system_bundle_solution(
        receipt: &ExecutionReceipt<T::BlockNumber, T::Hash, T::DomainHash>,
        authority_stake_weight: sp_domains::StakeWeight,
        authority_witness: &Witness,
        proof_of_election: &ProofOfElection<T::DomainHash>,
    ) -> Result<(), BundleError> {
        let ProofOfElection {
            system_state_root,
            system_block_number,
            system_block_hash,
            ..
        } = proof_of_election;

        let state_root = *system_state_root;
        let block_number = T::BlockNumber::from(*system_block_number);
        let block_hash = *system_block_hash;

        let new_best_receipt_number = receipt.primary_number.max(Self::head_receipt_number());

        let state_root_verifiable = block_number <= new_best_receipt_number;

        if !block_number.is_zero() && state_root_verifiable {
            let maybe_state_root = receipt.trace.last().and_then(|state_root| {
                if (receipt.primary_number, receipt.domain_hash) == (block_number, block_hash) {
                    Some(*state_root)
                } else {
                    None
                }
            });

            let expected_state_root = match maybe_state_root {
                Some(v) => v,
                None => pallet_settlement::Pallet::<T>::state_root((
                    DomainId::SYSTEM,
                    block_number,
                    block_hash,
                ))
                .ok_or(BundleError::StateRootNotFound)
                .map_err(|err| {
                    log::debug!(
                        target: "runtime::domains",
                        "State root for #{block_number:?},{block_hash:?} not found, \
                        current head receipt: {:?}",
                        pallet_settlement::Pallet::<T>::receipt_head(DomainId::SYSTEM),
                    );
                    err
                })?,
            };

            if expected_state_root != state_root {
                log::debug!(
                    target: "runtime::domains",
                    "Bad state root for #{block_number:?},{block_hash:?}, \
                    expected: {expected_state_root:?}, got: {state_root:?}",
                );
                return Err(BundleError::BadStateRoot);
            }
        }

        let state_root = H256::decode(&mut state_root.encode().as_slice())
            .map_err(|_| BundleError::StateRootNotH256)?;

        verify_system_bundle_solution(
            proof_of_election,
            state_root,
            authority_stake_weight,
            authority_witness,
        )
        .map_err(|_| BundleError::BadElectionSolution)?;

        Ok(())
    }

    fn validate_bundle(
        OpaqueBundle {
<<<<<<< HEAD
            header,
            receipt,
=======
            sealed_header,
            receipts,
>>>>>>> 3a19f47b
            extrinsics: _,
        }: &OpaqueBundle<T::BlockNumber, T::Hash, T::DomainHash>,
    ) -> Result<(), BundleError> {
        if !sealed_header.verify_signature() {
            return Err(BundleError::BadSignature);
        }

        let header = &sealed_header.header;

        let current_block_number = frame_system::Pallet::<T>::current_block_number();

        // Reject the stale bundles so that they can't be used by attacker to occupy the block space without cost.
        let confirmation_depth_k = T::ConfirmationDepthK::get();
        if let Some(finalized) = current_block_number.checked_sub(&confirmation_depth_k) {
            {
                // Ideally, `bundle.header.primary_number` is `current_block_number - 1`, we need
                // to handle the edge case that `T::ConfirmationDepthK` happens to be 1.
                let is_stale_bundle = if confirmation_depth_k.is_zero() {
                    unreachable!(
                        "ConfirmationDepthK is guaranteed to be non-zero at genesis config"
                    )
                } else if confirmation_depth_k == One::one() {
                    header.primary_number < finalized
                } else {
                    header.primary_number <= finalized
                };

                if is_stale_bundle {
                    log::debug!(
                        target: "runtime::domains",
                        "Bundle created on an ancient consensus block, current_block_number: {current_block_number:?}, \
                        ConfirmationDepthK: {confirmation_depth_k:?}, `bundle.header.primary_number`: {:?}, `finalized`: {finalized:?}",
                        header.primary_number,
                    );
                    return Err(BundleError::StaleBundle);
                }
            }
        }

        let proof_of_election = header.bundle_solution.proof_of_election();
        proof_of_election
            .verify_vrf_proof()
            .map_err(|_| BundleError::BadVrfProof)?;

        if proof_of_election.domain_id.is_system() {
            let BundleSolution::System {
                authority_stake_weight,
                authority_witness,
                proof_of_election
            } = &header.bundle_solution else {
                unreachable!("Must be system domain bundle solution as we just checked; qed ")
            };

            // TODO: currently, only the system bundles created on the primary fork can be
            // prevented beforehand, the core bundles will be rejected by the system domain but
            // they are still included on the primary chain as it's not feasible to check core bundles
            // within this pallet, which may be solved if the `submit_bundle` extrinsic is no longer
            // free in the future.
            let bundle_created_on_valid_primary_block =
                match pallet_settlement::PrimaryBlockHash::<T>::get(
                    DomainId::SYSTEM,
                    header.primary_number,
                ) {
                    Some(block_hash) => block_hash == header.primary_hash,
                    // The `initialize_block` of non-system pallets is skipped in the `validate_transaction`,
                    // thus the hash of best block, which is recorded in the this pallet's `on_initialize` hook,
                    // is unavailable in pallet-receipts at this point.
                    None => frame_system::Pallet::<T>::parent_hash() == header.primary_hash,
                };

            if !bundle_created_on_valid_primary_block {
                log::debug!(
                    target: "runtime::domains",
                    "Bundle is probably created on a primary fork #{:?}, expected: {:?}, got: {:?}",
                    header.primary_number,
                    pallet_settlement::PrimaryBlockHash::<T>::get(DomainId::SYSTEM, header.primary_number),
                    header.primary_hash,
                );
                return Err(BundleError::UnknownBlock);
            }

            Self::validate_system_bundle_solution(
                receipt,
                *authority_stake_weight,
                authority_witness,
                proof_of_election,
            )?;

            let best_number = Self::head_receipt_number();
            let max_allowed = best_number + T::MaximumReceiptDrift::get();
            let oldest_receipt_number = Self::oldest_receipt_number();
            let primary_number = receipt.primary_number;

            // The corresponding block info has been pruned, such expired receipts
            // will be skipped too while applying the bundle.
            if primary_number < oldest_receipt_number {
                return Ok(());
            }

            // Due to `initialize_block` is skipped while calling the runtime api, the block
            // hash mapping for last block is unknown to the transaction pool, but this info
            // is already available in System.
            let point_to_parent_block = primary_number == current_block_number - One::one()
                && receipt.primary_hash == frame_system::Pallet::<T>::parent_hash();

            let point_to_valid_primary_block =
                pallet_settlement::Pallet::<T>::point_to_valid_primary_block(
                    DomainId::SYSTEM,
                    receipt,
                );

            if !point_to_parent_block && !point_to_valid_primary_block {
                log::debug!(
                    target: "runtime::domains",
                    "Receipt of #{primary_number:?},{:?} points to an unknown primary block, \
                    expected: #{primary_number:?},{:?}",
                    receipt.primary_hash,
                    pallet_settlement::PrimaryBlockHash::<T>::get(DomainId::SYSTEM, primary_number),
                );
                return Err(BundleError::Receipt(ExecutionReceiptError::UnknownBlock));
            }

            // Ensure the receipt is not too new.
            if primary_number == current_block_number || primary_number > max_allowed {
                log::debug!(
                    target: "runtime::domains",
                    "Receipt for #{primary_number:?} is too far in future, \
                    current_block_number: {current_block_number:?}, max_allowed: {max_allowed:?}",
                );
                return Err(BundleError::Receipt(ExecutionReceiptError::TooFarInFuture));
            }
        }

        Ok(())
    }
}

impl<T> Pallet<T>
where
    T: Config + frame_system::offchain::SendTransactionTypes<Call<T>>,
{
    /// Submits an unsigned extrinsic [`Call::submit_bundle`].
    pub fn submit_bundle_unsigned(
        opaque_bundle: OpaqueBundle<T::BlockNumber, T::Hash, T::DomainHash>,
    ) {
<<<<<<< HEAD
        let slot = opaque_bundle.header.slot_number;
=======
        let slot = opaque_bundle.sealed_header.header.slot_number;
        let receipts_count = opaque_bundle.receipts.len();
>>>>>>> 3a19f47b
        let extrincis_count = opaque_bundle.extrinsics.len();

        let call = Call::submit_bundle { opaque_bundle };

        match SubmitTransaction::<T, Call<T>>::submit_unsigned_transaction(call.into()) {
            Ok(()) => {
                log::info!(
                    target: "runtime::domains",
                    "Submitted bundle from slot {slot}, extrinsics: {extrincis_count}",
                );
            }
            Err(()) => {
                log::error!(target: "runtime::domains", "Error submitting bundle");
            }
        }
    }

    /// Submits an unsigned extrinsic [`Call::submit_fraud_proof`].
    pub fn submit_fraud_proof_unsigned(fraud_proof: FraudProof<T::BlockNumber, T::Hash>) {
        let call = Call::submit_fraud_proof { fraud_proof };

        match SubmitTransaction::<T, Call<T>>::submit_unsigned_transaction(call.into()) {
            Ok(()) => {
                log::info!(target: "runtime::domains", "Submitted fraud proof");
            }
            Err(()) => {
                log::error!(target: "runtime::domains", "Error submitting fraud proof");
            }
        }
    }
}<|MERGE_RESOLUTION|>--- conflicted
+++ resolved
@@ -477,13 +477,8 @@
 
     fn validate_bundle(
         OpaqueBundle {
-<<<<<<< HEAD
-            header,
+            sealed_header,
             receipt,
-=======
-            sealed_header,
-            receipts,
->>>>>>> 3a19f47b
             extrinsics: _,
         }: &OpaqueBundle<T::BlockNumber, T::Hash, T::DomainHash>,
     ) -> Result<(), BundleError> {
@@ -629,12 +624,7 @@
     pub fn submit_bundle_unsigned(
         opaque_bundle: OpaqueBundle<T::BlockNumber, T::Hash, T::DomainHash>,
     ) {
-<<<<<<< HEAD
-        let slot = opaque_bundle.header.slot_number;
-=======
         let slot = opaque_bundle.sealed_header.header.slot_number;
-        let receipts_count = opaque_bundle.receipts.len();
->>>>>>> 3a19f47b
         let extrincis_count = opaque_bundle.extrinsics.len();
 
         let call = Call::submit_bundle { opaque_bundle };
